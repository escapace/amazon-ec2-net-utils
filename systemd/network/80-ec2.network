--- conflicted
+++ resolved
@@ -21,7 +21,6 @@
 [DHCPv6]
 UseHostname=no
 UseDNS=yes
-<<<<<<< HEAD
 ; UseNTP=yes
 ; WithoutRA=solicit
 
@@ -30,7 +29,3 @@
 ;
 ; [IPv6AcceptRA]
 ; UseDomains=yes
-=======
-UseNTP=yes
-WithoutRA=solicit
->>>>>>> b721f411
