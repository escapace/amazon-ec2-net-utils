Name:    amazon-ec2-net-utils
%define  base_version 2.5.0
%define  source_version %{base_version}%{?_source_version_suffix}
Version: %{base_version}%{?_rpm_version_suffix}
Release: 1%{?dist}
Summary: utilities for managing network interfaces in Amazon EC2

License: Apache 2.0
URL:     https://github.com/escapace/amazon-ec2-net-utils/
Source0: amazon-ec2-net-utils-%{source_version}.tar.gz

BuildArch: noarch

BuildRequires: make
<<<<<<< HEAD
Requires: systemd-networkd, udev, curl, iproute, retry
=======
Requires: systemd-networkd, udev, curl, iproute
Requires: /usr/bin/md5sum
>>>>>>> c6626fb5
Requires: (systemd-resolved or systemd < 250)

%description
amazon-ec2-net-utils-ng provides udev integration and helper utilities
to manage network configuration in the Amazon EC2 cloud environment

%prep

%autosetup -n %{name}-%{source_version}

%install
make install DESTDIR=%{buildroot} PREFIX=/usr

%files
/usr/lib/systemd/network/80-ec2.network
/usr/lib/systemd/system/policy-routes@.service
/usr/lib/systemd/system/refresh-policy-routes@.service
/usr/lib/systemd/system/refresh-policy-routes@.timer

/usr/lib/udev/rules.d/99-vpc-policy-routes.rules
%{_bindir}/setup-policy-routes
%dir %{_datarootdir}/amazon-ec2-net-utils
%{_datarootdir}/amazon-ec2-net-utils/lib.sh

%post

setup_policy_routes() {
    local iface node
    for node in /sys/class/net/*; do
	iface=$(basename $node)
	unset ID_NET_DRIVER
	eval $(udevadm info --export --query=property /sys/class/net/$iface)
	case $ID_NET_DRIVER in
	    ena|ixgbevf|vif)
		systemctl restart policy-routes@${iface}.service
		systemctl start refresh-policy-routes@${iface}.timer
		;;
	esac
    done
}

if [ $1 -eq 1 ]; then
    # This is a new install
    systemctl enable systemd-networkd.service
    systemctl enable systemd-resolved.service
    systemctl disable NetworkManager-wait-online.service
    systemctl disable NetworkManager.service
    [ -f /etc/resolv.conf ] && mv /etc/resolv.conf /etc/resolv.conf.old
    ln -sf /run/systemd/resolve/resolv.conf /etc/resolv.conf
    if [ -d /run/systemd/system ]; then
	systemctl stop NetworkManager.service
	systemctl start systemd-networkd.service
	setup_policy_routes
	systemctl start systemd-resolved.service
    fi
elif [ $1 -gt 1 ]; then
    # This is an upgrade, there's less setup to do, but we do want to
    # ensure we apply any configuration introduced by the new version
    systemctl daemon-reload
    setup_policy_routes
fi

%changelog
<|MERGE_RESOLUTION|>--- conflicted
+++ resolved
@@ -12,12 +12,9 @@
 BuildArch: noarch
 
 BuildRequires: make
-<<<<<<< HEAD
+
 Requires: systemd-networkd, udev, curl, iproute, retry
-=======
-Requires: systemd-networkd, udev, curl, iproute
 Requires: /usr/bin/md5sum
->>>>>>> c6626fb5
 Requires: (systemd-resolved or systemd < 250)
 
 %description
