Name:    amazon-ec2-net-utils
%define  base_version 2.4.1
%define  source_version %{base_version}%{?_source_version_suffix}
Version: %{base_version}%{?_rpm_version_suffix}
Release: 1%{?dist}
Summary: utilities for managing network interfaces in Amazon EC2

License: Apache 2.0
<<<<<<< HEAD
URL:     https://github.com/escapace/amazon-ec2-net-utils/
Source0: amazon-ec2-net-utils-%{version}.tar.gz
=======
URL:     https://github.com/aws/amazon-ec2-net-utils/
Source0: amazon-ec2-net-utils-%{source_version}.tar.gz
>>>>>>> b721f411

BuildArch: noarch

BuildRequires: make
Requires: systemd-networkd, udev, curl, iproute, retry
Requires: (systemd-resolved or systemd < 250)

%description
amazon-ec2-net-utils-ng provides udev integration and helper utilities
to manage network configuration in the Amazon EC2 cloud environment

%prep

%autosetup -n %{name}-%{source_version}

%install
make install DESTDIR=%{buildroot} PREFIX=/usr

%files
/usr/lib/systemd/network/80-ec2.network
/usr/lib/systemd/system/policy-routes@.service
/usr/lib/systemd/system/refresh-policy-routes@.service
/usr/lib/systemd/system/refresh-policy-routes@.timer

/usr/lib/udev/rules.d/99-vpc-policy-routes.rules
%{_bindir}/setup-policy-routes
%dir %{_datarootdir}/amazon-ec2-net-utils
%{_datarootdir}/amazon-ec2-net-utils/lib.sh

%post

setup_policy_routes() {
    local iface node
    for node in /sys/class/net/*; do
	iface=$(basename $node)
	unset ID_NET_DRIVER
	eval $(udevadm info --export --query=property /sys/class/net/$iface)
	case $ID_NET_DRIVER in
	    ena|ixgbevf|vif)
		systemctl restart policy-routes@${iface}.service
		systemctl start refresh-policy-routes@${iface}.timer
		;;
	esac
    done
}

if [ $1 -eq 1 ]; then
    # This is a new install
    systemctl enable systemd-networkd.service
    systemctl enable systemd-resolved.service
    systemctl disable NetworkManager-wait-online.service
    systemctl disable NetworkManager.service
    [ -f /etc/resolv.conf ] && mv /etc/resolv.conf /etc/resolv.conf.old
    ln -sf /run/systemd/resolve/resolv.conf /etc/resolv.conf
    if [ -d /run/systemd/system ]; then
	systemctl stop NetworkManager.service
	systemctl start systemd-networkd.service
	setup_policy_routes
	systemctl start systemd-resolved.service
    fi
elif [ $1 -gt 1 ]; then
    # This is an upgrade, there's less setup to do, but we do want to
    # ensure we apply any configuration introduced by the new version
    systemctl daemon-reload
    setup_policy_routes
fi

%changelog
<|MERGE_RESOLUTION|>--- conflicted
+++ resolved
@@ -6,13 +6,8 @@
 Summary: utilities for managing network interfaces in Amazon EC2
 
 License: Apache 2.0
-<<<<<<< HEAD
 URL:     https://github.com/escapace/amazon-ec2-net-utils/
-Source0: amazon-ec2-net-utils-%{version}.tar.gz
-=======
-URL:     https://github.com/aws/amazon-ec2-net-utils/
 Source0: amazon-ec2-net-utils-%{source_version}.tar.gz
->>>>>>> b721f411
 
 BuildArch: noarch
 
