#!/bin/bash
#
# Copyright Amazon.com, Inc. or its affiliates. All Rights Reserved.
#
# Licensed under the Apache License, Version 2.0 (the "License"). You may
# not use this file except in compliance with the License. A copy of the
# License is located at
#
#      http://aws.amazon.com/apache2.0/
#
# or in the "license" file accompanying this file. This file is distributed
# on an "AS IS" BASIS, WITHOUT WARRANTIES OR CONDITIONS OF ANY KIND, either
# express or implied. See the License for the specific language governing
# permissions and limitations under the License.

# These should be set by the calling program
declare ether
declare unitdir
declare lockdir
declare reload_flag

declare -r imds_endpoints=("http://169.254.169.254/latest" "http://[fd00:ec2::254]/latest")
declare -r imds_token_path="api/token"
declare -r syslog_facility="user"
declare -r syslog_tag="ec2net"
declare -i -r rule_base=10000

# Systemd installs routes with a metric of 1024 by default.  We
# override to a lower metric to ensure that our fully configured
# interfaces are preferred over those in the process of being
# configured.
declare -i -r metric_base=512
declare imds_endpoint imds_token

get_token() {
    # try getting a token early, using each endpoint in
    # turn. Whichever endpoint responds will be used for the rest of
    # the IMDS API calls.  On initial interface setup, we'll retry
    # this operation for up to 30 seconds, but on subsequent
    # invocations we avoid retrying
    local deadline
    deadline=$(date -d "now+30 seconds" +%s)
    local old_opts=$-
    while [ "$(date +%s)" -lt $deadline ]; do
        for ep in "${imds_endpoints[@]}"; do
            set +e
            imds_token=$(curl --max-time 5 --connect-timeout 0.15 -s --fail \
                              -X PUT -H "X-aws-ec2-metadata-token-ttl-seconds: 60" ${ep}/${imds_token_path})
            [[ $old_opts = *e* ]] && set -e
            if [ -n "$imds_token" ]; then
                debug "Got IMDSv2 token from ${ep}"
                imds_endpoint=$ep
                return
            fi
        done
        if [ ! -v EC2_IF_INITIAL_SETUP ]; then
            break
        fi
        sleep 0.5
    done
}

log() {
    local priority
    priority=$1 ; shift
    logger --priority "${syslog_facility}.${priority}" --tag "$syslog_tag" "$@"
}

debug() {
    true
    # log debug "$@"
}

info() {
    true
    # log info "$@"
}

error() {
    log err "$@"
}

get_meta() {
    local key=$1
    local max_tries=${2:-10}
    declare -i attempts=0
    debug "[get_meta] Querying IMDS for ${key}"

    get_token

    local url="${imds_endpoint}/meta-data/${key}"
    local meta rc
    while [ $attempts -lt $max_tries ]; do
        meta=$(curl -s --max-time 5 -H "X-aws-ec2-metadata-token:${imds_token}" -f "$url")
        rc=$?
        if [ $rc -eq 0 ]; then
            echo "$meta"
            return 0
        fi
        attempts+=1
    done
    return 1
}

get_imds() {
    local key=$1
    local max_tries=${2:-10}
    get_meta $key $max_tries
}

get_iface_imds() {
    local mac=$1
    local key=$2
    local max_tries=${3:-10}
    get_imds network/interfaces/macs/${mac}/${key} $max_tries
}

_install_and_reload() {
    local src=$1
    local dest=$2
    if [ -e "$dest" ]; then
        if [ "$(md5sum < $dest)" = "$(md5sum < $src)" ]; then
            # The config is unchanged since last run. Nothing left to do:
            rm "$src"
            echo 0
        else
            # The file content has changed, we need to reload:
            mv "$src" "$dest"
            echo 1
        fi
        return
    fi

    # If we're here then we're creating a new config file
    if [ "$(stat --format=%s $src)" -gt 0 ]; then
        mv "$src" "$dest"
        echo 1
        return
    fi
    rm "$src"
    echo 0
}

create_ipv4_aliases() {
    local iface=$1
    local mac=$2
    local addresses
    subnet_supports_ipv4 "$iface" || return 0
    addresses=$(get_iface_imds $mac local-ipv4s | tail -n +2 | sort)
    local drop_in_dir="${unitdir}/70-${iface}.network.d"
    mkdir -p "$drop_in_dir"
    local file="$drop_in_dir/ec2net_alias.conf"
    local work="${file}.new"
    touch "$work"

    for a in $addresses; do
        cat <<EOF >> "$work"
[Address]
Address=${a}/32
AddPrefixRoute=false
EOF
    done
    _install_and_reload "$work" "$file"
}

subnet_supports_ipv4() {
    local iface=$1
    if [ -z "$iface" ]; then
        error "${FUNCNAME[0]} called without an interface"
        return 1
    fi
    ! ip -4 addr show dev "$iface" scope global | \
        sed -n -E 's,^.*inet (\S+).*,\1,p' | grep -E -q '^169\.254\.'
}

subnet_supports_ipv6() {
    local iface=$1
    if [ -z "$iface" ]; then
        error "${FUNCNAME[0]} called without an interface"
        return 1
    fi
    ip -6 addr show dev "$iface" scope global | grep -q inet6
}

subnet_prefixroutes() {
    local ether=$1
    local family=${2:-ipv4}
    if [ -z "$ether" ]; then
        err "${FUNCNAME[0]} called without an MAC address"
        return 1
    fi
    case "$family" in
        ipv4)
            get_iface_imds "$ether" "subnet-${family}-cidr-block"
            ;;
        ipv6)
            get_iface_imds "$ether" "subnet-${family}-cidr-blocks"
            ;;
    esac
}

create_rules() {
    local iface=$1
    local ifid=$2
    local family=$3
    local addrs prefixes
    local local_addr_key subnet_pd_key
    local drop_in_dir="${unitdir}/70-${iface}.network.d"
    mkdir -p "$drop_in_dir"

    local -i ruleid=$((ifid+rule_base))

    case $family in
        4)
            if ! subnet_supports_ipv4 $iface; then
                return 0
            fi
            local_addr_key=local-ipv4s
            subnet_pd_key=ipv4-prefix
            ;;
        6)
            if ! subnet_supports_ipv6 $iface; then
                return 0
            fi
            local_addr_key=ipv6s
            subnet_pd_key=ipv6-prefix
            ;;
        *)
            error "unable to determine protocol"
            return 1
            ;;
    esac

    # We'd like to retry here, but we can't distinguish between an
    # IMDS failure, a propagation delay, or a legitimately empty
    # response.
    addrs=$(get_iface_imds ${ether} ${local_addr_key} || true)

    # don't fail or retry prefix retrieval. IMDS currently returns an
    # error, rather than an empty response, if no prefixes are
    # assigned, so we are unable to distinguish between a service
    # error and a successful but empty response
    prefixes=$(get_iface_imds ${ether} ${subnet_pd_key} 1 || true)

    local source
    local file="$drop_in_dir/ec2net_policy_${family}.conf"
    local work="${file}.new"
    touch "$work"

    for source in $addrs $prefixes; do
        cat <<EOF >> "$work"
[RoutingPolicyRule]
From=${source}
Priority=${ruleid}
Table=${ruleid}
EOF
    done
    _install_and_reload "$work" "$file"
}

create_if_overrides() {
    local iface="$1"; test -n "$iface" || { echo "Invalid iface at $LINENO" >&2 ; exit 1; }
    local ifid="$2"; test -n "$ifid" || { echo "Invalid ifid at $LINENO" >&2 ; exit 1; }
    local ether="$3"; test -n "$ether" || { echo "Invalid ether at $LINENO" >&2 ; exit 1; }
    local cfgfile="$4"; test -n "$cfgfile" || { echo "Invalid cfgfile at $LINENO" >&2 ; exit 1; }

    local cfgdir="${cfgfile}.d"
    local dropin="${cfgdir}/eni.conf"
    local -i metric=$((metric_base+10*ifid))
<<<<<<< HEAD
    local -i tableid=0
    local dhcp="yes"

    if [ $ifid -gt 0 ]; then
        tableid=$((rule_base+ifid))
        dhcp="ipv6"
    fi
=======
    local -i tableid=$((rule_base+ifid))
>>>>>>> b721f411

    mkdir -p "$cfgdir"
    cat <<EOF > "${dropin}.tmp"
# Configuration for ${iface} generated by policy-routes@${iface}.service
[Match]
MACAddress=${ether}
[Network]
<<<<<<< HEAD
DHCP=${dhcp}
=======
DHCP=yes

>>>>>>> b721f411
[DHCPv4]
RouteMetric=${metric}
UseRoutes=true
UseGateway=true

[IPv6AcceptRA]
RouteMetric=${metric}
UseGateway=true

EOF

    cat <<EOF >> "${dropin}.tmp"
[Route]
Table=${tableid}
Gateway=_ipv6ra

EOF
    for dest in $(subnet_prefixroutes "$ether" ipv6); do
        cat <<EOF >> "${dropin}.tmp"
[Route]
Table=${tableid}
Destination=${dest}

EOF
    done

    if subnet_supports_ipv4 "$iface"; then
        # if not in a v6-only network, add IPv4 routes to the private table
        cat <<EOF >> "${dropin}.tmp"
[Route]
Gateway=_dhcp4
Table=${tableid}
EOF
        local dest
        for dest in $(subnet_prefixroutes "$ether" ipv4); do
            cat <<EOF >> "${dropin}.tmp"
[Route]
Table=${tableid}
Destination=${dest}
EOF
        done
    fi


    mv "${dropin}.tmp" "$dropin"
    echo 1
}

add_altnames() {
    local iface=$1
    local ether=$2
    local eni_id device_number
    eni_id=$(get_iface_imds "$ether" interface-id)
    device_number=$(get_iface_imds "$ether" device-number)
    # Interface altnames can also be added using systemd .link files.
    # However, in order to use them, we need to wait until a
    # systemd-networkd reload operation completes and then trigger a
    # udev "move" event.  We avoid that overhead by adding the
    # altnames directly using ip(8).
    if [ -n "$eni_id" ] &&
           ! ip link show dev "$iface" | grep -q -E "altname\s+${eni_id}"; then
        ip link property add dev "$iface" altname "$eni_id" || true
    fi
    if [ -n "$device_number" ] &&
           ! ip link show dev "$iface" | grep -q -E "altname\s+device-number"; then
        ip link property add dev "$iface" altname "device-number-${device_number}" || true
    fi
}

create_interface_config() {
    local iface=$1
    local ifid=$2
    local ether=$3

    local libdir=/usr/lib/systemd/network
    local defconfig="${libdir}/80-ec2.network"

    local -i retval=0

    local cfgfile="${unitdir}/70-${iface}.network"
    if [ -e "$cfgfile" ]; then
        debug "Using existing cfgfile ${cfgfile}"
        echo $retval
        return
    fi

    debug "Linking $cfgfile to $defconfig"
    mkdir -p "$unitdir"
    ln -s "$defconfig" "$cfgfile"
    retval+=$(create_if_overrides "$iface" "$ifid" "$ether" "$cfgfile")
    add_altnames "$iface" "$ether"
    echo $retval
}

# device-number, which represents the DeviceIndex field in an EC2
# NetworkInterfaceAttachment object, is not guaranteed to have
# propagated to IMDS by the time a hot-plugged interface is visible to
# the instance.  Further complicating things, IMDS returns 0 for the
# device-number before propagation is complete, which is a valid value
# and represents the instance's primary interface.  We cope with this
# by ensuring that the only interface for which we return 0 as the
# device-number is the one whose MAC address matches the instance's
# top-level "mac" field, which is static and guaranteed to be
# available as soon as the instance launches.
_get_device_number() {
    local iface ether default_mac
    iface="$1"
    ether="$2"

    default_mac=$(get_imds mac)

    if [ "$ether" = "$default_mac" ]; then
        echo 0
        return 0
    fi

    local -i maxtries=60 ntries=0
    for (( ntries = 0; ntries < maxtries; ntries++ )); do
        device_number=$(get_iface_imds "$ether" device-number)
        if [ $device_number -ne 0 ]; then
            echo "$device_number"
            return 0
        else
            sleep 0.1
        fi
    done
    error "Unable to identify device-number for $iface after $ntries attempts"
    return 1
}

# Interfaces get configured with addresses and routes from
# DHCP. Routes are inserted in the main table with metrics based on
# their physical location (slot ID) to ensure deterministic route
# ordering.  Interfaces also get policy routing rules based on source
# address matching and ensuring that all egress traffic with one of
# the interface's IPs (primary or secondary, IPv4 or IPv6, including
# addresses from delegated prefixes) will be routing according to an
# interface-specific routing table.
setup_interface() {
    local iface ether
    local -i device_number
    iface=$1
    ether=$2

    device_number=$(_get_device_number "$iface" "$ether")

    # Newly provisioned resources (new ENI attachments) take some
    # time to be fully reflected in IMDS. In that case, we poll
    # for a period of time to ensure we've captured all the
    # sources needed for policy routing.  When refreshing an
    # existing ENI attachment's configuration, we skip the
    # polling.
    local -i deadline
    deadline=$(date -d "now+30 seconds" +%s)
    while [ "$(date +%s)" -lt $deadline ]; do
        local -i changes=0

        changes+=$(create_interface_config "$iface" "$device_number" "$ether")
        for family in 4 6; do
            if [ $device_number -ne 0 ]; then
                # We only create rules for secondary interfaces so
                # external tools that modify the main route table can
                # still communicate with the host's primary IPs.  For
                # example, considering a host with address 10.1.2.3 on
                # ens5 (device-number-0) and a container communicating
                # on a docker0 bridge interface, the expectation is
                # that the container can communicate with 10.1.2.3 in
                # both directions.  If we install policy rules,
                # they'll redirect the return traffic out ens5 rather
                # than docker0, effectively blackholing it.
                # https://github.com/amazonlinux/amazon-ec2-net-utils/issues/97
                changes+=$(create_rules "$iface" "$device_number" $family)
            fi
        done
        changes+=$(create_ipv4_aliases $iface $ether)

        if [ ! -v EC2_IF_INITIAL_SETUP ] ||
               [ "$changes" -gt 0 ]; then
            break
        fi
    done
    echo $changes
}

# All instances of this process that may reconfigure networkd register
# themselves as such. When exiting, they'll reload networkd only if
# they're the registered process running.
maybe_reload_networkd() {
    rm -f "${lockdir}/${iface}"
    if rmdir "$lockdir" 2> /dev/null; then
        if [ -e "$reload_flag" ]; then
            rm -f "$reload_flag" 2> /dev/null
            networkctl reload
            info "Reloaded networkd"
        else
            debug "No networkd reload needed"
        fi
    else
        debug "Deferring networkd reload to another process"
    fi
}


register_networkd_reloader() {
    local -i registered=1 cnt=0
    local -i max=10000
    local -r lockfile="${lockdir}/${iface}"
    local old_opts=$-

    # Disable -o errexit in the following block so we can capture
    # nonzero exit codes from a redirect without considering them
    # fatal errors
    set +e
    while [ $cnt -lt $max ]; do
        cnt+=1
        mkdir -p "$lockdir"
        trap 'debug "Called trap" ; maybe_reload_networkd' EXIT
        # If the redirect fails, most likely because the target file
        # already exists and -o noclobber is in effect, $? will be set
        # nonzero.  If it succeeds, it is set to 0
        echo $$ > "${lockfile}"
        registered=$?
        [ $registered -eq 0 ] && break
        sleep 0.1
        if (( $cnt % 100 == 0 )); then
            info "Unable to lock ${iface} after ${cnt} tries."
        fi
    done
    # re-enable -o errexit if it had originally been set
    [[ $old_opts = *e* ]] && set -e

    # If registered is still nonzero when we get here, we have failed
    # to create the lock.  Log this and exit.
    if [ $registered -ne 0 ]; then
        local msg="Unable to lock configuration for ${iface}."
        error "$(printf "%s Check pid %d", "$msg", "$(cat "${lockfile}")")"
        exit 1
    fi
}<|MERGE_RESOLUTION|>--- conflicted
+++ resolved
@@ -267,17 +267,12 @@
     local cfgdir="${cfgfile}.d"
     local dropin="${cfgdir}/eni.conf"
     local -i metric=$((metric_base+10*ifid))
-<<<<<<< HEAD
-    local -i tableid=0
+    local -i tableid=$((rule_base+ifid))
     local dhcp="yes"
 
     if [ $ifid -gt 0 ]; then
-        tableid=$((rule_base+ifid))
         dhcp="ipv6"
     fi
-=======
-    local -i tableid=$((rule_base+ifid))
->>>>>>> b721f411
 
     mkdir -p "$cfgdir"
     cat <<EOF > "${dropin}.tmp"
@@ -285,12 +280,8 @@
 [Match]
 MACAddress=${ether}
 [Network]
-<<<<<<< HEAD
 DHCP=${dhcp}
-=======
-DHCP=yes
-
->>>>>>> b721f411
+
 [DHCPv4]
 RouteMetric=${metric}
 UseRoutes=true
